from contextlib import asynccontextmanager

from fastapi import FastAPI, Request
from fastapi.exceptions import RequestValidationError
from fastapi.middleware.cors import CORSMiddleware
from starlette.exceptions import HTTPException as StarletteHTTPException
from starlette import status
from scalar_fastapi import get_scalar_api_reference
from app.schemas.response import ApiError, ErrorDetail
from app.utils.api_response import JSONResponse
from app.configs.settings import settings
from app.core.exceptions import AppError
from app.utils import setup_logging, get_logger
from app.middlewares import init_sentry
from app.databases import mongodb, init_instance_manager, shutdown_instance_manager
# Removed connection pooling imports as we no longer use them
from app.models import DOCUMENT_MODELS
<<<<<<< HEAD
from app.api import webhooks_router, auth_router, file_router, duckdb_router, dataset_router, credential_router, provider_router, embedding_router, model_router, tasks_router, knowledge_store, chat_router, api_keys_router
=======
from app.api import webhooks_router, auth_router, file_router, duckdb_router, dataset_router, credential_router, provider_router, embedding_router, model_router, tasks_router, knowledge_store, chat_router, google_router
>>>>>>> c3063333

logger = get_logger(__name__)


async def _setup_logging() -> None:
    """Setup application logging configuration"""
    setup_logging(
        level="DEBUG" if settings.APP_DEBUG else "INFO",
        app_name=settings.APP_NAME,
        enable_json=settings.APP_ENV == "prod",
        log_file="logs/app.log" if settings.APP_ENV == "prod" else None
    )
    logger.info("Logging configuration initialized")


async def _setup_sentry() -> None:
    """Setup Sentry monitoring for production environment"""
    if not settings.SENTRY_DSN:
        logger.warning("Sentry DSN not configured - monitoring disabled")
        return

    if settings.APP_ENV != "prod":
        logger.info("Sentry monitoring disabled - not in production environment")
        return

    try:
        init_sentry(
            dsn=settings.SENTRY_DSN,
            environment=settings.APP_ENV,
            release=settings.RELEASE,
            traces_sample_rate=settings.SENTRY_TRACES_SAMPLE_RATE,
            send_default_pii=settings.SENTRY_SEND_DEFAULT_PII
        )
        logger.info("Sentry monitoring initialized for production environment")
    except Exception as e:
        logger.error(f"Failed to initialize Sentry: {str(e)}")
        # Don't raise exception for Sentry setup failure


async def _setup_databases() -> None:
    """Initialize database connections and extensions"""
    # Initialize MongoDB and Beanie
    try:
        await mongodb.connect(document_models=DOCUMENT_MODELS)
        logger.info("MongoDB connection established successfully")
    except Exception as e:
        logger.error(f"Failed to initialize MongoDB: {str(e)}")
        raise

    # Initialize Redis connection
    try:
        from app.services.redis_service import redis_service
        await redis_service.get_client()  # Test connection
        logger.info("Redis connection established successfully")
    except Exception as e:
        logger.error(f"Failed to initialize Redis: {str(e)}")
        # Don't raise - Redis is optional for basic functionality
        logger.warning("Redis caching will be disabled")

    # Initialize AI providers from YAML
    try:
        from app.services.provider_service import ProviderService
        count = await ProviderService.initialize_providers()
        logger.info(f"AI providers initialized successfully ({count} providers processed)")
    except Exception as e:
        logger.error(f"Failed to initialize AI providers: {str(e)}")
        # Don't raise - this is not critical for app startup

    # Initialize DuckDB instance manager
    try:
        init_instance_manager(
            instance_ttl=settings.DUCKDB_INSTANCE_TTL,
            cleanup_interval=settings.DUCKDB_CLEANUP_INTERVAL
        )
        logger.info("DuckDB instance manager initialized successfully")
    except Exception as e:
        logger.error(f"Failed to initialize DuckDB instance manager: {str(e)}")
        raise


@asynccontextmanager
async def lifespan(app: FastAPI):
    """Application lifespan context manager"""
    logger.info("Starting Nonefinity Agent application...")

    try:
        # Setup components in order
        await _setup_logging()
        await _setup_sentry()
        await _setup_databases()

        logger.info("Application startup completed successfully")

        yield

    except Exception as e:
        logger.error(f"Application startup failed: {str(e)}")
        raise
    finally:
        # Cleanup resources
        logger.info("Shutting down Nonefinity Agent application...")
        try:
            await mongodb.disconnect()
            # Shutdown DuckDB instance manager
            shutdown_instance_manager()
            # Close Redis connection
            try:
                from app.services.redis_service import redis_service
                await redis_service.close()
                logger.info("Redis connection closed successfully")
            except Exception as e:
                logger.error(f"Error closing Redis connection: {str(e)}")
            # No more connection pools to close - connections are created and closed per request
            logger.info("Application shutdown completed successfully")
        except Exception as e:
            logger.error(f"Error during shutdown: {str(e)}")


async def _handle_app_error(request: Request, exc: AppError) -> JSONResponse:
    """Handle custom application errors"""
    errors = exc.errors or []
    if exc.field:
        errors.append({
            "code": exc.code,
            "message": exc.message,
            "field": exc.field
        })

    body = ApiError(
        success=False,
        message=exc.message,
        errors=[ErrorDetail(**e) for e in errors]
    ).model_dump(mode="json", exclude_none=True)

    return JSONResponse(content=body, status_code=exc.status_code)


async def _handle_http_exception(request: Request, exc: StarletteHTTPException) -> JSONResponse:
    """Handle HTTP exceptions from Starlette"""
    body = ApiError(
        success=False,
        message=str(exc.detail)
    ).model_dump(mode="json", exclude_none=True)

    return JSONResponse(content=body, status_code=exc.status_code)


async def _handle_validation_error(request: Request, exc: RequestValidationError) -> JSONResponse:
    """Handle request validation errors"""
    errors = []
    for error in exc.errors():
        location = ".".join(
            str(x) for x in error.get("loc", [])
            if x not in ("body",)
        )
        errors.append({
            "code": error.get("type", "validation_error"),
            "message": error.get("msg", ""),
            "field": location or None
        })

    body = ApiError(
        success=False,
        message="Validation error",
        errors=[ErrorDetail(**e) for e in errors]
    ).model_dump(mode="json", exclude_none=True)

    return JSONResponse(
        content=body,
        status_code=status.HTTP_422_UNPROCESSABLE_ENTITY
    )


def install_cors_middleware(app: FastAPI) -> None:
    """Install CORS middleware for the application"""
    app.add_middleware(
        CORSMiddleware,
        allow_origins=settings.CORS_ORIGINS,
        allow_credentials=settings.CORS_CREDENTIALS,
        allow_methods=settings.CORS_METHODS,
        allow_headers=settings.CORS_HEADERS,
    )
    logger.info("CORS middleware installed successfully")


def install_exception_handlers(app: FastAPI) -> None:
    """Install all exception handlers for the application"""
    app.exception_handler(AppError)(_handle_app_error)
    app.exception_handler(StarletteHTTPException)(_handle_http_exception)
    app.exception_handler(RequestValidationError)(_handle_validation_error)

    logger.info("Exception handlers installed successfully")


def _create_api_prefix(endpoint_name: str) -> str:
    """Create API prefix for router endpoints"""
    return f"/api/v1/{endpoint_name}"


def include_routers(app: FastAPI) -> None:
    """Include all API routers with proper configuration"""
    routers_config = [
        (webhooks_router, "webhooks"),
        (file_router, "file"),
        (embedding_router, "embedding"),
        (tasks_router, "tasks"),
        (knowledge_store.router, "knowledge-stores"),
        (chat_router, "chats"),
<<<<<<< HEAD
        (api_keys_router, "api-keys"),
=======
        (google_router, "google"),
>>>>>>> c3063333
        ]
    if settings.APP_ENV == "dev":
      routers_config.extend([
          (auth_router, "auth"),
          (duckdb_router, "duckdb"),
          (dataset_router, "datasets"),
          (credential_router, "credentials"),
          (provider_router, "providers"),
          (model_router, "models")
      ])
      @app.get("/scalar", include_in_schema=False)
      async def scalar_html():
        return get_scalar_api_reference(
            # Your OpenAPI document
            openapi_url=app.openapi_url,
            # Avoid CORS issues (optional)
            scalar_proxy_url="https://proxy.scalar.com",
        )

    for router, prefix_name in routers_config:
        app.include_router(
            router,
            prefix=_create_api_prefix(prefix_name)
        )


    logger.info(f"Included {len(routers_config)} API routers successfully")


def create_app() -> FastAPI:
    """Create and configure FastAPI application with all components"""
    # Create FastAPI app with enhanced configuration
    app = FastAPI(
        title=settings.APP_NAME,
        description="Nonefinity Agent Backend API",
        version="1.0.0",
        debug=settings.APP_DEBUG,
        lifespan=lifespan,
        docs_url="/docs" if settings.APP_DEBUG else None,
        redoc_url="/redoc" if settings.APP_DEBUG else None,
    )


    # Install CORS middleware
    install_cors_middleware(app)

    # Install exception handlers
    install_exception_handlers(app)

    # Include API routers
    include_routers(app)

    logger.info("FastAPI application created and configured successfully")
    return app<|MERGE_RESOLUTION|>--- conflicted
+++ resolved
@@ -15,11 +15,7 @@
 from app.databases import mongodb, init_instance_manager, shutdown_instance_manager
 # Removed connection pooling imports as we no longer use them
 from app.models import DOCUMENT_MODELS
-<<<<<<< HEAD
-from app.api import webhooks_router, auth_router, file_router, duckdb_router, dataset_router, credential_router, provider_router, embedding_router, model_router, tasks_router, knowledge_store, chat_router, api_keys_router
-=======
-from app.api import webhooks_router, auth_router, file_router, duckdb_router, dataset_router, credential_router, provider_router, embedding_router, model_router, tasks_router, knowledge_store, chat_router, google_router
->>>>>>> c3063333
+from app.api import webhooks_router, auth_router, file_router, duckdb_router, dataset_router, credential_router, provider_router, embedding_router, model_router, tasks_router, knowledge_store, chat_router, google_router, api_keys_router
 
 logger = get_logger(__name__)
 
@@ -228,11 +224,8 @@
         (tasks_router, "tasks"),
         (knowledge_store.router, "knowledge-stores"),
         (chat_router, "chats"),
-<<<<<<< HEAD
         (api_keys_router, "api-keys"),
-=======
         (google_router, "google"),
->>>>>>> c3063333
         ]
     if settings.APP_ENV == "dev":
       routers_config.extend([
