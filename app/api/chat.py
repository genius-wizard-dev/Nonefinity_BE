<<<<<<< HEAD
from fastapi import APIRouter, Depends, HTTPException, Query, Path, Request, Body, status
=======
from fastapi import APIRouter, Depends, HTTPException, Query, Path, Request, status
from typing import List
>>>>>>> fbab807e
from starlette.status import HTTP_400_BAD_REQUEST
from starlette.responses import StreamingResponse
from pydantic import BaseModel, Field
import json

from app.schemas.chat import (
    ChatConfigCreate, ChatConfigUpdate, ChatConfigResponse, ChatConfigListResponse,
    ChatSessionCreate, ChatSessionResponse, ChatSessionListResponse,
    SaveConversationRequest,
)
from app.services.chat import ChatService
from app.services.user import user_service
from app.utils.api_response import ok, created
from app.utils.api_key_auth import verify_api_key_or_token, validate_chat_config_access
from app.schemas.response import ApiResponse, ApiError
from app.core.exceptions import AppError
from app.utils import get_logger
logger = get_logger(__name__)

router = APIRouter(
    tags=["Chats"],
    responses={
        400: {"model": ApiError, "description": "Bad Request"},
        401: {"model": ApiError, "description": "Unauthorized"},
        404: {"model": ApiError, "description": "Not Found"},
        422: {"model": ApiError, "description": "Validation Error"},
        500: {"model": ApiError, "description": "Internal Server Error"}
    }
)


async def get_owner_and_service(current_user):
    """Helper function to get owner ID and chat service"""
    # API keys already contain owner_id in 'sub'
    if current_user.get("auth_type") == "api_key":
        owner_id = current_user.get("sub")
    else:
        # JWT tokens contain clerk_id in 'sub', need to look up user
        clerk_id = current_user.get("sub")
        user = await user_service.crud.get_by_clerk_id(clerk_id)
        if not user:
            raise HTTPException(
                status_code=HTTP_400_BAD_REQUEST,
                detail="User not found"
            )
        owner_id = str(user.id)

    chat_service = ChatService()
    return owner_id, chat_service


@router.post(
    "/configs",
    response_model=ApiResponse[ChatConfigResponse],
    status_code=status.HTTP_201_CREATED,
    summary="Create Chat Config",
    description="Create a new chat configuration"
)
async def create_chat_config(
    request: ChatConfigCreate,
    current_user: dict = Depends(verify_api_key_or_token)
):
    """Create a new chat configuration"""
    try:
        owner_id, chat_service = await get_owner_and_service(current_user)
        chat_config = await chat_service.create_chat_config(owner_id, request)
        return created(data=chat_config, message="Chat config created successfully")

    except HTTPException:
        raise
    except AppError as e:
        raise HTTPException(status_code=e.status_code, detail=e.message)
    except Exception as e:
        logger.error(f"Create chat config failed: {str(e)}")
        raise HTTPException(status_code=500, detail="Internal server error")


@router.get(
    "/configs",
    response_model=ApiResponse[ChatConfigListResponse],
    summary="List Chat Configs",
    description="Get all chat configurations for the current user"
)
async def list_chat_configs(
    request: Request,
    current_user: dict = Depends(verify_api_key_or_token),
    skip: int = Query(0, ge=0, description="Number of configs to skip"),
    limit: int = Query(100, ge=1, le=1000,
                       description="Number of configs to return")
):
    """Get all chat configurations for the current user"""
    try:
        owner_id, chat_service = await get_owner_and_service(current_user)
        chat_configs = await chat_service.get_list_chat_configs(owner_id, skip, limit)
        return ok(data=chat_configs, message="Chat configs retrieved successfully")

    except HTTPException:
        raise
    except AppError as e:
        raise HTTPException(status_code=e.status_code, detail=e.message)
    except Exception as e:
        logger.error(f"List chat configs failed: {str(e)}")
        raise HTTPException(status_code=500, detail="Internal server error")


@router.get(
    "/configs/{config_id}",
    response_model=ApiResponse[ChatConfigResponse],
    summary="Get Chat Config",
    description="Get a specific chat configuration by ID"
)
async def get_chat_config_by_id(
    config_id: str = Path(..., description="Chat Config ID"),
    current_user: dict = Depends(verify_api_key_or_token)
):
    """Get a specific chat configuration by ID"""
    try:
        owner_id, chat_service = await get_owner_and_service(current_user)
        chat_config = await chat_service.get_chat_config_by_id(owner_id, config_id)
        return ok(data=chat_config, message="Chat config retrieved successfully")

    except HTTPException:
        raise
    except AppError as e:
        raise HTTPException(status_code=e.status_code, detail=e.message)
    except Exception as e:
        logger.error(f"Get chat config failed: {str(e)}")
        raise HTTPException(status_code=500, detail="Internal server error")


@router.put(
    "/configs/{config_id}",
    response_model=ApiResponse[ChatConfigResponse],
    summary="Update Chat Config",
    description="Update a chat configuration"
)
async def update_chat_config(
    request: ChatConfigUpdate,
    config_id: str = Path(..., description="Chat Config ID"),
    current_user: dict = Depends(verify_api_key_or_token)
):
    """Update a chat configuration"""
    try:
        owner_id, chat_service = await get_owner_and_service(current_user)
        chat_config = await chat_service.update_chat_config(owner_id, config_id, request)
        return ok(data=chat_config, message="Chat config updated successfully")

    except HTTPException:
        raise
    except AppError as e:
        raise HTTPException(status_code=e.status_code, detail=e.message)
    except Exception as e:
        logger.error(f"Update chat config failed: {str(e)}")
        raise HTTPException(status_code=500, detail="Internal server error")


@router.delete(
    "/configs/{config_id}",
    status_code=status.HTTP_200_OK,
    summary="Delete Chat Config",
    description="Delete a chat configuration"
)
async def delete_chat_config(
    config_id: str = Path(..., description="Chat Config ID"),
    current_user: dict = Depends(verify_api_key_or_token)
):
    """Delete a chat configuration"""
    try:
        owner_id, chat_service = await get_owner_and_service(current_user)
        await chat_service.delete_chat_config(owner_id, config_id)
        return ok(message="Chat config deleted successfully")

    except HTTPException:
        raise
    except AppError as e:
        raise HTTPException(status_code=e.status_code, detail=e.message)
    except Exception as e:
        logger.error(f"Delete chat config failed: {str(e)}")
        raise HTTPException(status_code=500, detail="Internal server error")


# Chat session endpoints
@router.post(
    "/sessions",
    response_model=ApiResponse[ChatSessionResponse],
    status_code=status.HTTP_201_CREATED,
    summary="Create Chat Session",
    description="Create a new chat session"
)
async def create_chat_session(
    request: ChatSessionCreate,
    current_user: dict = Depends(verify_api_key_or_token)
):
    """Create a new chat session"""
    try:
        owner_id, chat_service = await get_owner_and_service(current_user)

        # Validate API key has access to this chat config
        validate_chat_config_access(current_user, request.chat_config_id)

        chat_session = await chat_service.create_chat_session(owner_id, request)
        return created(data=chat_session, message="Chat session created successfully")

    except HTTPException:
        raise
    except AppError as e:
        raise HTTPException(status_code=e.status_code, detail=e.message)
    except Exception as e:
        logger.error(f"Create chat session failed: {str(e)}")
        raise HTTPException(status_code=500, detail="Internal server error")


@router.get(
    "/sessions",
    response_model=ApiResponse[ChatSessionListResponse],
    summary="List Chat Sessions",
    description="Get all chat sessions for the current user"
)
async def list_chat_sessions(
    request: Request,
    current_user: dict = Depends(verify_api_key_or_token),
    skip: int = Query(0, ge=0, description="Number of sessions to skip"),
    limit: int = Query(100, ge=1, le=1000,
                       description="Number of sessions to return")
):
    """Get all chat sessions for the current user"""
    try:
        owner_id, chat_service = await get_owner_and_service(current_user)
        chat_sessions = await chat_service.get_chat_sessions(owner_id, skip, limit)
        return ok(data=chat_sessions, message="Chat sessions retrieved successfully")

    except HTTPException:
        raise
    except AppError as e:
        raise HTTPException(status_code=e.status_code, detail=e.message)
    except Exception as e:
        logger.error(f"List chat sessions failed: {str(e)}")
        raise HTTPException(status_code=500, detail="Internal server error")


@router.get(
    "/sessions/{session_id}",
    response_model=ApiResponse[ChatSessionResponse],
    summary="Get Chat Session",
    description="Get a specific chat session with messages"
)
async def get_chat_session(
    session_id: str = Path(..., description="Chat Session ID"),
    current_user: dict = Depends(verify_api_key_or_token),
    skip: int = Query(0, ge=0, description="Number of messages to skip"),
    limit: int = Query(100, ge=1, le=1000,
                       description="Number of messages to return")
):
    """Get a specific chat session with messages"""
    try:
        owner_id, chat_service = await get_owner_and_service(current_user)
        chat_session = await chat_service.get_chat_session(owner_id, session_id, skip, limit)
        return ok(data=chat_session, message="Chat session retrieved successfully")

    except HTTPException:
        raise
    except AppError as e:
        raise HTTPException(status_code=e.status_code, detail=e.message)
    except Exception as e:
        logger.error(f"Get chat session failed: {str(e)}")
        raise HTTPException(status_code=500, detail="Internal server error")


@router.delete(
    "/sessions/{session_id}",
    status_code=status.HTTP_200_OK,
    summary="Delete Chat Session",
    description="Delete a chat session and its messages"
)
async def delete_chat_session(
    session_id: str = Path(..., description="Chat Session ID"),
    current_user: dict = Depends(verify_api_key_or_token)
):
    """Delete a chat session"""
    try:
        owner_id, chat_service = await get_owner_and_service(current_user)
        await chat_service.delete_chat_session(owner_id, session_id)
        return ok(message="Chat session deleted successfully")

    except HTTPException:
        raise
    except AppError as e:
        raise HTTPException(status_code=e.status_code, detail=e.message)
    except Exception as e:
        logger.error(f"Delete chat session failed: {str(e)}")
        raise HTTPException(status_code=500, detail="Internal server error")


class DeleteSessionsRequest(BaseModel):
    session_ids: list[str] = Field(..., description="List of session IDs to delete")


@router.delete(
    "/sessions",
    status_code=status.HTTP_200_OK,
    summary="Delete Multiple Chat Sessions",
    description="Delete multiple chat sessions and their messages"
)
async def delete_chat_sessions(
    request: DeleteSessionsRequest = Body(...),
    current_user: dict = Depends(verify_token)
):
    """Delete multiple chat sessions"""
    try:
        owner_id, chat_service = await get_owner_and_service(current_user)
        deleted_count = await chat_service.delete_chat_sessions(owner_id, request.session_ids)
        return ok(
            message=f"Deleted {deleted_count} session(s) successfully",
            data={"deleted_count": deleted_count}
        )

    except HTTPException:
        raise
    except AppError as e:
        raise HTTPException(status_code=e.status_code, detail=e.message)
    except Exception as e:
        logger.error(f"Delete chat sessions failed: {str(e)}")
        raise HTTPException(status_code=500, detail="Internal server error")


@router.delete(
    "/sessions",
    status_code=status.HTTP_200_OK,
    summary="Delete Multiple Chat Sessions",
    description="Delete multiple chat sessions and their messages"
)
async def delete_chat_sessions(
    session_ids: List[str] = Query(...,
                                   description="List of chat session IDs to delete"),
    current_user: dict = Depends(verify_api_key_or_token)
):
    """Delete multiple chat sessions"""
    try:
        owner_id, chat_service = await get_owner_and_service(current_user)
        result = await chat_service.delete_chat_sessions(owner_id, session_ids)

        message = f"Deleted {result['deleted_count']} chat sessions"
        if result['not_found']:
            message += f". {len(result['not_found'])} sessions not found"

        return ok(data=result, message=message)

    except HTTPException:
        raise
    except AppError as e:
        raise HTTPException(status_code=e.status_code, detail=e.message)
    except Exception as e:
        logger.error(f"Delete chat sessions failed: {str(e)}")
        raise HTTPException(status_code=500, detail="Internal server error")


@router.delete(
    "/sessions/{session_id}/messages",
    status_code=status.HTTP_200_OK,
    summary="Clear Session Messages",
    description="Clear all messages from a chat session"
)
async def clear_session_messages(
    session_id: str = Path(..., description="Chat Session ID"),
    current_user: dict = Depends(verify_api_key_or_token)
):
    """Clear all messages from a chat session"""
    try:
        owner_id, chat_service = await get_owner_and_service(current_user)
        await chat_service.delete_chat_session_messages(owner_id, session_id)
        return ok(message="Session messages cleared successfully")

    except HTTPException:
        raise
    except AppError as e:
        raise HTTPException(status_code=e.status_code, detail=e.message)
    except Exception as e:
        logger.error(f"Clear session messages failed: {str(e)}")
        raise HTTPException(status_code=500, detail="Internal server error")


class StreamMessageRequest(BaseModel):
    role: str = "user"
    content: str


def format_sse_message(event_type: str, data: dict) -> str:
    """Format data as Server-Sent Event message"""
    json_data = json.dumps(data)
    if event_type:
        return f"event: {event_type}\ndata: {json_data}\n\n"
    else:
        return f"data: {json_data}\n\n"


async def stream_sse_response(generator):
    """Helper to yield SSE formatted messages from async generator"""
    try:
        async for chunk in generator:
            event_type = chunk.get("event", "message")
            event_data = chunk.get("data", {})
            yield format_sse_message(event_type, event_data)
    except Exception as e:
        logger.error(f"SSE streaming error: {str(e)}")
        error_data = {"message": str(e)}
        yield format_sse_message("error", error_data)


@router.post(
    "/sessions/{session_id}/stream",
    summary="Stream Chat Response",
    description="Stream chat response using Server-Sent Events (SSE). Supports both JWT and API key authentication."
)
async def stream_chat(
    request: StreamMessageRequest,
    session_id: str = Path(..., description="Chat Session ID"),
    current_user: dict = Depends(verify_api_key_or_token)
):
    """Stream chat response using SSE"""
    try:
        owner_id, chat_service = await get_owner_and_service(current_user)
        message = request.content

        async def generate_sse():
            # Send start event
            yield format_sse_message(None, "[START]")

            # Stream agent response
            async for chunk in chat_service.stream_agent_response(owner_id, session_id, message):
                event_type = chunk.get("event", "message")
                event_data = chunk.get("data", {})

                yield format_sse_message(event_type, event_data)

            # Send end event if stream completed normally
            yield format_sse_message(None, "[END]")

        return StreamingResponse(
            generate_sse(),
            media_type="text/event-stream",
            headers={
                "Cache-Control": "no-cache",
                "Connection": "keep-alive",
                "X-Accel-Buffering": "no"
            }
        )

    except HTTPException:
        raise
    except AppError as e:
        async def error_sse(e):
            yield format_sse_message("error", {"message": e.message})
        return StreamingResponse(
            error_sse(e),
            media_type="text/event-stream",
            status_code=e.status_code
        )
    except Exception as e:
        logger.error(f"Stream chat failed: {str(e)}")

        async def error_sse(e):
            yield format_sse_message("error", {"message": e.message})
        return StreamingResponse(
            error_sse(e),
            media_type="text/event-stream",
            status_code=500
        )


@router.post(
    "/sessions/{session_id}/save-conversation",
    status_code=status.HTTP_201_CREATED,
    summary="Save Conversation Batch",
    description="Save complete conversation flow including tool calls and results"
)
async def save_conversation(
    request: SaveConversationRequest,
    session_id: str = Path(..., description="Chat Session ID"),
    current_user: dict = Depends(verify_api_key_or_token)
):
    """Save a batch of messages representing complete conversation flow"""
    try:
        owner_id, chat_service = await get_owner_and_service(current_user)

        success = await chat_service.save_conversation_batch(owner_id, session_id, request.messages)
        if not success:
            raise HTTPException(
                status_code=HTTP_400_BAD_REQUEST,
                detail="Failed to save conversation"
            )
        return ok(
            data={"saved": len(request.messages)},
            message=f"Saved {len(request.messages)} messages successfully"
        )

    except HTTPException:
        raise
    except AppError as e:
        raise HTTPException(status_code=e.status_code, detail=e.message)
    except Exception as e:
        logger.error(f"Save conversation failed: {str(e)}")
        raise HTTPException(status_code=500, detail="Internal server error")<|MERGE_RESOLUTION|>--- conflicted
+++ resolved
@@ -1,9 +1,5 @@
-<<<<<<< HEAD
 from fastapi import APIRouter, Depends, HTTPException, Query, Path, Request, Body, status
-=======
-from fastapi import APIRouter, Depends, HTTPException, Query, Path, Request, status
 from typing import List
->>>>>>> fbab807e
 from starlette.status import HTTP_400_BAD_REQUEST
 from starlette.responses import StreamingResponse
 from pydantic import BaseModel, Field
@@ -330,37 +326,6 @@
 
 
 @router.delete(
-    "/sessions",
-    status_code=status.HTTP_200_OK,
-    summary="Delete Multiple Chat Sessions",
-    description="Delete multiple chat sessions and their messages"
-)
-async def delete_chat_sessions(
-    session_ids: List[str] = Query(...,
-                                   description="List of chat session IDs to delete"),
-    current_user: dict = Depends(verify_api_key_or_token)
-):
-    """Delete multiple chat sessions"""
-    try:
-        owner_id, chat_service = await get_owner_and_service(current_user)
-        result = await chat_service.delete_chat_sessions(owner_id, session_ids)
-
-        message = f"Deleted {result['deleted_count']} chat sessions"
-        if result['not_found']:
-            message += f". {len(result['not_found'])} sessions not found"
-
-        return ok(data=result, message=message)
-
-    except HTTPException:
-        raise
-    except AppError as e:
-        raise HTTPException(status_code=e.status_code, detail=e.message)
-    except Exception as e:
-        logger.error(f"Delete chat sessions failed: {str(e)}")
-        raise HTTPException(status_code=500, detail="Internal server error")
-
-
-@router.delete(
     "/sessions/{session_id}/messages",
     status_code=status.HTTP_200_OK,
     summary="Clear Session Messages",
