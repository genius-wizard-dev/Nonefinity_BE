from fastapi import APIRouter, Depends, HTTPException, Query, Path, Body, status
from starlette.status import HTTP_400_BAD_REQUEST, HTTP_404_NOT_FOUND
from typing import Optional
from starlette.status import HTTP_500_INTERNAL_SERVER_ERROR

from app.schemas.credential import (
    CredentialCreate, CredentialUpdate, SecureKeyRequest, CredentialDetail,
    CredentialList
)
from app.schemas.response import ApiResponse, ApiError
from app.services.credential_service import CredentialService
from app.services import user_service
from app.core.exceptions import AppError
from app.utils.verify_token import verify_token
from app.utils.api_response import created, ok
from app.utils import get_logger
from app.utils.cache_decorator import cache_list, invalidate_cache
from app.schemas.model import ModelType

logger = get_logger(__name__)

router = APIRouter(
    tags=["Credentials"],
    responses={
        400: {"model": ApiError, "description": "Bad Request"},
        401: {"model": ApiError, "description": "Unauthorized"},
        404: {"model": ApiError, "description": "Not Found"},
        422: {"model": ApiError, "description": "Validation Error"},
        500: {"model": ApiError, "description": "Internal Server Error"}
    }
)


async def get_owner_and_service(current_user):
    """Helper function to get owner and credential service"""
    clerk_id = current_user.get("sub")
    user = await user_service.crud.get_by_clerk_id(clerk_id)
    if not user:
        raise HTTPException(status_code=HTTP_400_BAD_REQUEST, detail="User not found")

    owner_id = str(user.id)
    credential_service = CredentialService()

    return owner_id, credential_service

<<<<<<< HEAD
@router.get("/model")
async def get_model_credential(
    credential_id: str = Query(..., description="Credential ID"),
    current_user = Depends(verify_token)
):
    try:
      owner_id, credential_service = await get_owner_and_service(current_user)
      print(owner_id, credential_id)
      result = await credential_service.get_model_credential(owner_id, credential_id)
      return ok(data=result, message="Model retrieved successfully")
    except Exception as e:
        logger.error(f"Error retrieving model: {e}")
        raise HTTPException(status_code=500, detail="Failed to retrieve model")


@router.post(
    "",
    response_model=ApiResponse[CredentialDetail],
    status_code=status.HTTP_201_CREATED,
    summary="Create Credential",
    description="Create a new API credential for AI provider authentication",
    responses={
        201: {"description": "Credential created successfully"},
        400: {"description": "Invalid request or validation error"},
        401: {"description": "Authentication required"},
        422: {"description": "Validation error"}
    }
)
=======

@router.post("")
@invalidate_cache("credentials")
>>>>>>> 38fb857b
async def create_credential(
    current_user = Depends(verify_token),
    credential_data: CredentialCreate = Body(..., description="Credential data")
):
    try:
        owner_id, credential_service = await get_owner_and_service(current_user)

        success = await credential_service.create_credential(owner_id, credential_data)

        if not success:
            raise HTTPException(status_code=HTTP_400_BAD_REQUEST, detail="Failed to create credential")

        return created(message="Credential created successfully")
    except ValueError as e:
        raise HTTPException(status_code=HTTP_400_BAD_REQUEST, detail=str(e))
    except Exception as e:
        logger.error(f"Error creating credential: {e}")
        raise HTTPException(status_code=HTTP_500_INTERNAL_SERVER_ERROR, detail="Failed to create credential")

<<<<<<< HEAD
@router.get(
    "",
    response_model=ApiResponse[CredentialList],
    status_code=status.HTTP_200_OK,
    summary="List Credentials",
    description="Get a paginated list of credentials for the current user with optional filtering",
    responses={
        200: {"description": "Credentials retrieved successfully"},
        401: {"description": "Authentication required"},
        500: {"description": "Internal server error"}
    }
)
=======
@router.get("")
@cache_list("credentials", ttl=300)  # Cache for 5 minutes
>>>>>>> 38fb857b
async def list_credentials(
    current_user = Depends(verify_token),
    skip: int = Query(0, ge=0, description="Number of items to skip"),
    limit: int = Query(100, ge=1, le=100, description="Number of items to return"),
    active: Optional[bool] = Query(None, description="Filter by active status"),
    task_type: Optional[ModelType] = Query(None, description="Filter by supported task type")
):
    try:
        owner_id, credential_service = await get_owner_and_service(current_user)
        result = await credential_service.get_credentials(owner_id, skip, limit, active, task_type)
        return ok(data=result, message="Credentials retrieved successfully")
    except AppError as e:
        raise HTTPException(status_code=e.status_code, detail=e.message)
    except Exception as e:
        logger.error(f"Error retrieving credentials: {e}")
        raise HTTPException(status_code=500, detail="Failed to retrieve credentials")


@router.get("/{credential_id}")
async def get_credential(
    credential_id: str = Path(..., description="Credential ID"),
    current_user = Depends(verify_token)
):
    """Get a specific credential by ID"""
    try:
        owner_id, credential_service = await get_owner_and_service(current_user)
        result = await credential_service.get_credential(owner_id, credential_id)

        if not result:
            raise HTTPException(status_code=HTTP_404_NOT_FOUND, detail="Credential not found")

        return ok(data=result, message="Credential retrieved successfully")
    except HTTPException:
        raise
    except Exception as e:
        logger.error(f"Error retrieving credential: {e}")
        raise HTTPException(status_code=500, detail="Failed to retrieve credential")


@router.put("/{credential_id}")
@invalidate_cache("credentials")
async def update_credential(
    credential_id: str = Path(..., description="Credential ID"),
    update_data: CredentialUpdate = Body(..., description="Update data"),
    current_user = Depends(verify_token)
):
    """Update a credential"""
    try:

        owner_id, credential_service = await get_owner_and_service(current_user)

        success = await credential_service.update_credential(owner_id, credential_id, update_data)

        if not success:
            raise HTTPException(status_code=HTTP_400_BAD_REQUEST, detail="Failed to update credential")

        return ok(message="Credential updated successfully")
    except ValueError as e:
        raise HTTPException(status_code=HTTP_400_BAD_REQUEST, detail=str(e))
    except Exception as e:
        logger.error(f"Error updating credential: {e}")
        raise HTTPException(status_code=HTTP_500_INTERNAL_SERVER_ERROR, detail="Failed to update credential")



@router.delete("/{credential_id}")
@invalidate_cache("credentials")
async def delete_credential(
    credential_id: str = Path(..., description="Credential ID"),
    current_user = Depends(verify_token)
):
    """Delete a credential"""
    try:
        owner_id, credential_service = await get_owner_and_service(current_user)
        success = await credential_service.delete_credential(owner_id, credential_id)

        if not success:
            raise HTTPException(status_code=HTTP_404_NOT_FOUND, detail="Credential not found")

        return ok( message="Credential deleted successfully")
    except HTTPException:
        raise
    except Exception as e:
        logger.error(f"Error deleting credential: {e}")
        raise HTTPException(status_code=500, detail="Failed to delete credential")



@router.get("/provider/{provider_name}")
async def get_credentials_by_provider(
    provider_name: str = Path(..., description="Provider name"),
    current_user = Depends(verify_token)
):
    """Get all credentials for a specific provider"""
    try:
        owner_id, credential_service = await get_owner_and_service(current_user)
        credentials = await credential_service.crud.get_by_provider(owner_id, provider_name)

        # Convert to response format
        from app.schemas.credential import Credential
        credential_list = [
            Credential(
                id=str(cred.id),
                name=cred.name,
                provider_name=cred.provider_name,
                base_url=cred.base_url,
                additional_headers=cred.additional_headers,
                is_active=cred.is_active,
                created_at=cred.created_at,
                updated_at=cred.updated_at
            )
            for cred in credentials
        ]

        result = {
            "credentials": credential_list,
            "total": len(credential_list),
            "provider_name": provider_name
        }

        return ok(data=result, message=f"Credentials for provider '{provider_name}' retrieved successfully")
    except Exception as e:
        logger.error(f"Error retrieving credentials for provider: {e}")
        raise HTTPException(status_code=500, detail="Failed to retrieve credentials")
<|MERGE_RESOLUTION|>--- conflicted
+++ resolved
@@ -43,7 +43,6 @@
 
     return owner_id, credential_service
 
-<<<<<<< HEAD
 @router.get("/model")
 async def get_model_credential(
     credential_id: str = Query(..., description="Credential ID"),
@@ -72,11 +71,6 @@
         422: {"description": "Validation error"}
     }
 )
-=======
-
-@router.post("")
-@invalidate_cache("credentials")
->>>>>>> 38fb857b
 async def create_credential(
     current_user = Depends(verify_token),
     credential_data: CredentialCreate = Body(..., description="Credential data")
@@ -96,7 +90,6 @@
         logger.error(f"Error creating credential: {e}")
         raise HTTPException(status_code=HTTP_500_INTERNAL_SERVER_ERROR, detail="Failed to create credential")
 
-<<<<<<< HEAD
 @router.get(
     "",
     response_model=ApiResponse[CredentialList],
@@ -109,10 +102,6 @@
         500: {"description": "Internal server error"}
     }
 )
-=======
-@router.get("")
-@cache_list("credentials", ttl=300)  # Cache for 5 minutes
->>>>>>> 38fb857b
 async def list_credentials(
     current_user = Depends(verify_token),
     skip: int = Query(0, ge=0, description="Number of items to skip"),
