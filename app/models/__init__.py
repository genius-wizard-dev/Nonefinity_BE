from app.models.time_mixin import TimeMixin
from app.models.soft_delete_mixin import SoftDeleteMixin
from app.models.user import User
from app.models.file import File
from app.models.dataset import Dataset
from app.models.provider import Provider, ProviderTaskConfig
from app.models.credential import Credential
from app.models.model import Model
from app.models.task import Task
from app.models.knowledge_store import KnowledgeStore
from app.models.chat import ChatConfig, ChatSession, ChatMessage
<<<<<<< HEAD
from app.models.intergrate import Integration
from app.models.mcp import MCP
=======
from app.models.api_key import APIKey
>>>>>>> fbab807e

# Export all models for easy import
__all__ = [
    "TimeMixin",
    "SoftDeleteMixin",
    "User",
    "File",
    "Dataset",
    "Provider",
    "ProviderTaskConfig",
    "Credential",
    "Model",
    "KnowledgeStore",
    "ChatConfig",
    "ChatSession",
    "ChatMessage",
    "Task",
<<<<<<< HEAD
    "Integration",
    "MCP"
=======
    "APIKey"
>>>>>>> fbab807e
]

# List of all document models for Beanie initialization
DOCUMENT_MODELS = [
    User,
    File,
    Dataset,
    Provider,
    ProviderTaskConfig,
    Credential,
    Model,
    Task,
    KnowledgeStore,
    ChatConfig,
    ChatSession,
    ChatMessage,
<<<<<<< HEAD
    Integration,
    MCP,
=======
    APIKey,
>>>>>>> fbab807e
]<|MERGE_RESOLUTION|>--- conflicted
+++ resolved
@@ -9,12 +9,9 @@
 from app.models.task import Task
 from app.models.knowledge_store import KnowledgeStore
 from app.models.chat import ChatConfig, ChatSession, ChatMessage
-<<<<<<< HEAD
 from app.models.intergrate import Integration
 from app.models.mcp import MCP
-=======
 from app.models.api_key import APIKey
->>>>>>> fbab807e
 
 # Export all models for easy import
 __all__ = [
@@ -32,12 +29,9 @@
     "ChatSession",
     "ChatMessage",
     "Task",
-<<<<<<< HEAD
     "Integration",
-    "MCP"
-=======
+    "MCP",
     "APIKey"
->>>>>>> fbab807e
 ]
 
 # List of all document models for Beanie initialization
@@ -54,10 +48,7 @@
     ChatConfig,
     ChatSession,
     ChatMessage,
-<<<<<<< HEAD
     Integration,
     MCP,
-=======
     APIKey,
->>>>>>> fbab807e
 ]